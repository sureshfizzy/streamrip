"""A config class that manages arguments between the config file and CLI."""
import copy
from collections import OrderedDict
import logging
import os
import re
from pprint import pformat
from typing import Any, Dict, List

from ruamel.yaml import YAML

from .constants import (
    CONFIG_DIR,
    CONFIG_PATH,
    DOWNLOADS_DIR,
    FOLDER_FORMAT,
    TRACK_FORMAT,
)
from .exceptions import InvalidSourceError

yaml = YAML()


logger = logging.getLogger(__name__)


class Config:
    """Config class that handles command line args and config files.

    Usage:

        >>> config = Config('test_config.yaml')
        >>> config.defaults['qobuz']['quality']
        3

    If test_config was already initialized with values, this will load them
    into `config`. Otherwise, a new config file is created with the default
    values.
    """

    defaults: Dict[str, Any] = {
        "qobuz": {
            "quality": 3,
            "download_booklets": True,
            "email": None,
            "password": None,
            "app_id": "",
            "secrets": [],
        },
        "tidal": {
            "quality": 3,
            "download_videos": True,
            "user_id": None,
            "country_code": None,
            "access_token": None,
            "refresh_token": None,
            "token_expiry": 0,
        },
        "deezer": {
            "quality": 2,
        },
        "soundcloud": {
            "quality": 0,
        },
        "youtube": {
            "quality": 0,
            "download_videos": False,
            "video_downloads_folder": DOWNLOADS_DIR,
        },
        "database": {"enabled": True, "path": None},
        "conversion": {
            "enabled": False,
            "codec": None,
            "sampling_rate": None,
            "bit_depth": None,
        },
        "filters": {
            "extras": False,
            "repeats": False,
            "non_albums": False,
            "features": False,
            "non_studio_albums": False,
            "non_remaster": False,
        },
        "downloads": {"folder": DOWNLOADS_DIR, "source_subdirectories": False},
        "artwork": {
            "embed": True,
            "size": "large",
            "keep_hires_cover": True,
        },
        "metadata": {
            "set_playlist_to_album": False,
            "new_playlist_tracknumbers": True,
        },
        "path_format": {"folder": FOLDER_FORMAT, "track": TRACK_FORMAT},
        "check_for_updates": True,
        "lastfm": {"source": "qobuz"},
        "concurrent_downloads": False,
    }

    def __init__(self, path: str = None):
        """Create a Config object with state.

        A YAML file is created at `path` if there is none.

        :param path:
        :type path: str
        """
        # to access settings loaded from yaml file
        self.file: Dict[str, Any] = copy.deepcopy(self.defaults)
        self.session: Dict[str, Any] = copy.deepcopy(self.defaults)

        if path is None:
            self._path = CONFIG_PATH
        else:
            self._path = path

        if not os.path.isfile(self._path):
            logger.debug("Creating yaml config file at '%s'", self._path)
            self.dump(self.defaults)
        else:
            self.load()

    def update(self):
        """Reset the config file except for credentials."""
        self.reset()
        temp = copy.deepcopy(self.defaults)
        temp["qobuz"].update(self.file["qobuz"])
        temp["tidal"].update(self.file["tidal"])
        self.dump(temp)

    def save(self):
        """Save the config state to file."""
        self.dump(self.file)

    def reset(self):
        """Reset the config file."""
        if not os.path.isdir(CONFIG_DIR):
            os.makedirs(CONFIG_DIR, exist_ok=True)

        self.dump(self.defaults)

    def load(self):
        """Load infomation from the config files, making a deepcopy."""
        with open(self._path) as cfg:
            for k, v in yaml.load(cfg).items():
                self.file[k] = v
                if hasattr(v, "copy"):
                    self.session[k] = v.copy()
                else:
                    self.session[k] = v

        logger.debug("Config loaded")
        self.__loaded = True

    def dump(self, info):
        """Given a state of the config, save it to the file.

        :param info:
        """
        with open(self._path, "w") as cfg:
            logger.debug("Config saved: %s", self._path)
            yaml.dump(info, cfg)

        docs = ConfigDocumentation()
        docs.dump(self._path)

    @property
    def tidal_creds(self):
        """Return a TidalClient compatible dict of credentials."""
        creds = dict(self.file["tidal"])
        logger.debug(creds)
        del creds["quality"]  # should not be included in creds
        del creds["download_videos"]
        return creds

    @property
    def qobuz_creds(self):
        """Return a QobuzClient compatible dict of credentials."""
        return {
            "email": self.file["qobuz"]["email"],
            "pwd": self.file["qobuz"]["password"],
            "app_id": self.file["qobuz"]["app_id"],
            "secrets": self.file["qobuz"]["secrets"],
        }

    def creds(self, source: str):
        """Return a Client compatible dict of credentials.

        :param source:
        :type source: str
        """
        if source == "qobuz":
            return self.qobuz_creds
        if source == "tidal":
            return self.tidal_creds
        if source == "deezer" or source == "soundcloud":
            return {}

        raise InvalidSourceError(source)

    def __repr__(self):
        """Return a string representation of the config."""
        return f"Config({pformat(self.session)})"


class ConfigDocumentation:
    """Documentation is stored in this docstring.

    qobuz:
        quality: 1: 320kbps MP3, 2: 16/44.1, 3: 24/<=96, 4: 24/>=96
        download_booklets: This will download booklet pdfs that are included with some albums
        password: This is an md5 hash of the plaintext password
        app_id: Do not change
        secrets: Do not change
    tidal:
        quality: 0: 256kbps AAC, 1: 320kbps AAC, 2: 16/44.1 "HiFi" FLAC, 3: 24/44.1 "MQA" FLAC
        download_videos: This will download videos included in Video Albums.
        user_id: Do not change any of the fields below
        token_expiry: Tokens last 1 week after refresh. This is the Unix timestamp of the expiration time.
    deezer: Deezer doesn't require login
        quality: 0, 1, or 2
    soundcloud:
        quality: Only 0 is available
    youtube:
        quality: Only 0 is available for now
        download_videos: Download the video along with the audio
        video_downloads_folder: The path to download the videos to
    database: This stores a list of item IDs so that repeats are not downloaded.
    filters: Filter a Qobuz artist's discography. Set to 'true' to turn on a filter.
        extras: Remove Collectors Editions, live recordings, etc.
        repeats: Picks the highest quality out of albums with identical titles.
        non_albums: Remove EPs and Singles
        features: Remove albums whose artist is not the one requested
        non_remaster: Only download remastered albums
    downloads:
        folder: Folder where tracks are downloaded to
        source_subdirectories: Put Qobuz albums in a 'Qobuz' folder, Tidal albums in 'Tidal' etc.
    artwork:
        embed: Write the image to the audio file
        size: The size of the artwork to embed. Options: thumbnail, small, large, original. 'original' images can be up to 30MB, and may fail embedding. Using 'large' is recommended.
        keep_hires_cover: Save the cover image at the highest quality as a seperate jpg file
    metadata: Only applicable for playlist downloads.
        set_playlist_to_album: Sets the value of the 'ALBUM' field in the metadata to the playlist's name. This is useful if your music library software organizes tracks based on album name.
        new_playlist_tracknumbers: Replaces the original track's tracknumber with it's position in the playlist
    path_format: Changes the folder and file names generated by streamrip.
        folder: Available keys: "albumartist", "title", "year", "bit_depth", "sampling_rate", and "container"
        track: Available keys: "tracknumber", "artist", "albumartist", "composer", and "title"
    lastfm: Last.fm playlists are downloaded by searching for the titles of the tracks
        source: The source on which to search for the tracks.
    concurrent_downloads: Download (and convert) tracks all at once, instead of sequentially. If you are converting the tracks, and/or have fast internet, this will substantially improve processing speed.
    """

    def __init__(self):
        """Create a new ConfigDocumentation object."""
        # not using ruamel because its super slow
        self.docs = []
        doctext = self.__doc__
        # get indent level, key, and documentation
        keyval = re.compile(r"( *)([\w_]+):\s*(.*)")
        lines = (line[4:] for line in doctext.split("\n")[2:-1])

        for line in lines:
            info = list(keyval.match(line).groups())
            if len(info) == 3:
                info[0] = len(info[0]) // 4  # here use standard 4 spaces/tab
            else:  # line doesn't start with spaces
                info.insert(0, 0)

            self.docs.append(info)

    def dump(self, path: str):
        """Write comments to an uncommented YAML file.

        :param path:
        :type path: str
        """
        is_comment = re.compile(r"^\s*#.*")
        with open(path) as f:
            # includes newline at the end
            lines = f.readlines()

        with open(path, "w") as f:
            while lines != []:
                line = lines.pop(0)
                found = False
                to_remove = None
                for level, key, doc in self.docs:
                    # using 1 indent = 2 spaces like ruamel.yaml
                    spaces = level * "  "
                    comment = f"{spaces}# {doc}"

                    if is_comment.match(line):
                        # update comment
                        found = True
                        break

                    re_obj = self._get_key_regex(spaces, key)
                    match = re_obj.match(line)
                    if match is not None:  # line contains the key
                        if doc != "":
                            f.write(f"{comment}\n{line}")
                            found = True
                        to_remove = [level, key, doc]
                        break

                if not found:  # field with no comment
                    f.write(line)

                if to_remove is not None:
                    # key, doc pairs are unique
                    self.docs.remove(to_remove)

<<<<<<< HEAD
    def _get_key_regex(self, spaces, key):
=======
    @cache
    def _get_key_regex(self, spaces: str, key: str) -> re.Pattern:
        """Get a regex that matches a key in YAML.

        :param spaces: a string spaces that represent the indent level.
        :type spaces: str
        :param key: the key to match.
        :type key: str
        :rtype: re.Pattern
        """
>>>>>>> f93a0181
        regex = rf"{spaces}{key}:(?:$|\s+?(.+))"
        return re.compile(regex)

    def strip_comments(self, path: str):
        """Remove single-line comments from a file.

        :param path:
        :type path: str
        """
        with open(path, "r") as f:
            lines = [line for line in f.readlines() if not line.strip().startswith("#")]

        with open(path, "w") as f:
            f.write("".join(lines))


# ------------- ~~ Experimental ~~ ----------------- #


def load_yaml(path: str):
    """Load a streamrip config YAML file.

    Warning: this is not fully compliant with YAML. It was made for use
    with streamrip.

    :param path:
    :type path: str
    """
    with open(path) as f:
        lines = f.readlines()

    settings = OrderedDict()
    type_dict = {t.__name__: t for t in (list, dict, str)}
    for line in lines:
        key_l: List[str] = []
        val_l: List[str] = []

        chars = StringWalker(line)
        level = 0

        # get indent level of line
        while next(chars).isspace():
            level += 1

        chars.prev()
        if (c := next(chars)) == "#":
            # is a comment
            continue

        elif c == "-":
            # is an item in a list
            next(chars)
            val_l = list(chars)
            level += 2  # it is a child of the previous key
            item_type = "list"
        else:
            # undo char read
            chars.prev()

        if not val_l:
            while (c := next(chars)) != ":":
                key_l.append(c)
            val_l = list("".join(chars).strip())

        if val_l:
            val = "".join(val_l)
        else:
            # start of a section
            item_type = "dict"
            val = type_dict[item_type]()

        key = "".join(key_l)
        if level == 0:
            settings[key] = val
        elif level == 2:
            parent = settings[tuple(settings.keys())[-1]]
            if isinstance(parent, dict):
                parent[key] = val
            elif isinstance(parent, list):
                parent.append(val)
        else:
            raise Exception(f"level too high: {level}")

    return settings


class StringWalker:
    """A fancier str iterator."""

    def __init__(self, s: str):
        """Create a StringWalker object.

        :param s:
        :type s: str
        """
        self.__val = s.replace("\n", "")
        self.__pos = 0

    def __next__(self) -> str:
        """Get the next char.

        :rtype: str
        """
        try:
            c = self.__val[self.__pos]
            self.__pos += 1
            return c
        except IndexError:
            raise StopIteration

    def __iter__(self):
        """Get an iterator."""
        return self

    def prev(self, step: int = 1):
        """Un-read a character.

        :param step: The number of steps backward to take.
        :type step: int
        """
        self.__pos -= step<|MERGE_RESOLUTION|>--- conflicted
+++ resolved
@@ -1,4 +1,5 @@
 """A config class that manages arguments between the config file and CLI."""
+
 import copy
 from collections import OrderedDict
 import logging
@@ -311,10 +312,6 @@
                     # key, doc pairs are unique
                     self.docs.remove(to_remove)
 
-<<<<<<< HEAD
-    def _get_key_regex(self, spaces, key):
-=======
-    @cache
     def _get_key_regex(self, spaces: str, key: str) -> re.Pattern:
         """Get a regex that matches a key in YAML.
 
@@ -324,7 +321,6 @@
         :type key: str
         :rtype: re.Pattern
         """
->>>>>>> f93a0181
         regex = rf"{spaces}{key}:(?:$|\s+?(.+))"
         return re.compile(regex)
 
